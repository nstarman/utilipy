# -*- coding: utf-8 -*-

"""Test data_util :mod:`~utilipy.data_utils.decorators`."""


__all__ = [
    "test_shuffle",
    "test_get_path_to_file",
]


##############################################################################
# IMPORTS

# THIRD PARTY

import numpy as np


# PROJECT-SPECIFIC

from .. import utils


##############################################################################
# PARAMETERS

x = np.arange(2)
y = np.arange(2) + 2

z = np.c_[x, y].T


##############################################################################
# TESTS
##############################################################################


<<<<<<< HEAD
def test_shuffle():
=======
def test_make_shuffler():
>>>>>>> 9c776a6e
    """Test :func:`~utilipy.data_utils.utils.shuffle`."""
    arr = np.arange(100)

    shuffler, undo = utils.make_shuffler(len(arr))

    # shuffling an identity index array yields the shuffler
    assert all((arr[shuffler] - shuffler) == 0.0)

    # unshuffling the shuffler is the identity index array
    assert all(shuffler[undo] == arr)

    # unshufffling works
    assert all(arr[shuffler][undo] == arr)


# /def


# ------------------------------------------------------------------------


@pytest.mark.skip("TODO")
def test_get_path_to_file():
    """Test :func:`~utilipy.data_utils.utils.get_path_to_file`."""
    get_path_to_file


# /def


# ------------------------------------------------------------------------


def test_intermix_arrays():
    """Test :func:`~utilipy.data_utils.utils.intermix_arrays`."""
    x = np.arange(5)
    y = np.arange(5, 10)
    z = np.arange(10, 15)
    xx = np.c_[x, y]
    yy = np.c_[z, np.arange(15, 20)]

    # Mix single scalar array
    m = utils.intermix_arrays(x)
    expected = np.array([0, 1, 2, 3, 4])

    assert np.all(m == expected)

    # Mix two scalar arrays
    m = utils.intermix_arrays(x, y)
    expected = np.array([0, 5, 1, 6, 2, 7, 3, 8, 4, 9])

    assert np.all(m == expected)

    # Mix multiple scalar arrays
    m = utils.intermix_arrays(x, y, z)
    expected = np.array([0, 5, 10, 1, 6, 11, 2, 7, 12, 3, 8, 13, 4, 9, 14])

    assert np.all(m == expected)

    # Mix single ND array
    m = utils.intermix_arrays(xx)
    expected = np.array([[0, 1, 2, 3, 4], [5, 6, 7, 8, 9]])

    assert np.all(m == expected)

    # Mix two ND arrays
    m = utils.intermix_arrays(xx, yy)
    expected = np.array(
        [
            [0, 10, 1, 11, 2, 12, 3, 13, 4, 14],
            [5, 15, 6, 16, 7, 17, 8, 18, 9, 19],
        ]
    )

    assert np.all(m == expected)

    # Axis arguments
    m = utils.intermix_arrays(xx, yy, axis=0)
    expected = np.array(
        [
            [0, 10, 1, 11, 2],
            [12, 3, 13, 4, 14],
            [5, 15, 6, 16, 7],
            [17, 8, 18, 9, 19],
        ]
    )

    assert np.all(m == expected)


# /def


##############################################################################
# END<|MERGE_RESOLUTION|>--- conflicted
+++ resolved
@@ -4,8 +4,7 @@
 
 
 __all__ = [
-    "test_shuffle",
-    "test_get_path_to_file",
+    "test_shuffler",
 ]
 
 
@@ -36,11 +35,7 @@
 ##############################################################################
 
 
-<<<<<<< HEAD
-def test_shuffle():
-=======
 def test_make_shuffler():
->>>>>>> 9c776a6e
     """Test :func:`~utilipy.data_utils.utils.shuffle`."""
     arr = np.arange(100)
 
@@ -55,17 +50,7 @@
     # unshufffling works
     assert all(arr[shuffler][undo] == arr)
 
-
-# /def
-
-
-# ------------------------------------------------------------------------
-
-
-@pytest.mark.skip("TODO")
-def test_get_path_to_file():
-    """Test :func:`~utilipy.data_utils.utils.get_path_to_file`."""
-    get_path_to_file
+    return
 
 
 # /def
