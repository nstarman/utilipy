# -*- coding: utf-8 -*-

"""Tests :mod:`~utilipy.utils.functools`."""


__all__ = [
    "test_WRAPPER_ASSIGNMENTS",
    "test_SIGNATURE_ASSIGNMENTS",
    "test_WRAPPER_UPDATES",
    "test_update_wrapper_signature_true",
    "test_update_wrapper_signature_false",
    "test_update_wrapper_signature_None",
    "test_update_wrapper_signature_Signature",
    "test_update_wrapper_signature_FullerSignature",
    "test_update_wrapper_signature_notSignature",
]


###############################################################################
# IMPORTS

<<<<<<< HEAD
# BUILT-IN

import inspect


# THIRD PARTY

import pytest


=======
>>>>>>> 9c776a6e
# PROJECT-SPECIFIC

from .. import functools, inspect


###############################################################################
# PARAMETERS


def test_WRAPPER_ASSIGNMENTS():
    """Test `~utilipy.utils.functools.WRAPPER_ASSIGNMENTS`."""
    assert functools.WRAPPER_ASSIGNMENTS == (
        "__module__",
        "__name__",
        "__qualname__",
        "__doc__",
        "__annotations__",
    )


# /def


def test_SIGNATURE_ASSIGNMENTS():
    """Test `~utilipy.utils.functools.SIGNATURE_ASSIGNMENTS`."""
    assert functools.SIGNATURE_ASSIGNMENTS == (
        "__kwdefaults__",
        "__annotations__",
    )


# /def


def test_WRAPPER_UPDATES():
    """Test `~utilipy.utils.functools.WRAPPER_UPDATES`."""
    assert functools.WRAPPER_UPDATES == ("__dict__",)


# /def

##############################################################################
# CODE
##############################################################################

#############################################################################
# make_function


def test_make_function():
    """Test :func:`~utilipy.utils.functools.make_function`."""
    # test function, to copy
    def _test_func(x=None):
        return x, 2

    # /def

    sig = inspect.signature(_test_func)
    params = list(sig.parameters.values())
    params[0] = params[0].replace(default=2)
    sig = sig.replace(parameters=params)

    test_func = functools.make_function(
        _test_func.__code__,
        globals_=globals(),
        name="made_func",
        signature=sig,
    )

    assert test_func.__name__ == "made_func"

    assert _test_func() == (None, 2)
    assert test_func() == (2, 2)

    assert test_func(1) == (1, 2)


# /def

# --------------------------------------------------------------------------


##############################################################################
# copy_function


def test_copy_function():
    def test_func(
        x: "args",
        y,
        a: "default args" = 2,
        b=3,
        *args: "var args",
        p: "keyword args" = "L",
        q="M",
        **kwargs: "var kwargs"
    ):
        return x, y, a, b, args, p, q, kwargs

    tfc = functools.copy_function(test_func)

    # ------------------------------------
    # test properties

    sep_tests = (  # require separate tests
        "__call__",
        "__delattr__",
        "__dir__",
        "__eq__",
        "__format__",
        "__ge__",
        "__get__",
        "__getattribute__",
        "__gt__",
        "__hash__",
        "__init__",
        "__le__",
        "__lt__",
        "__ne__",
        "__reduce__",
        "__reduce_ex__",
        "__repr__",
        "__setattr__",
        "__sizeof__",
        "__str__",
    )

    for attr in set(dir(test_func)).difference(sep_tests):
        assert getattr(tfc, attr) == getattr(test_func, attr), attr

    # __call__
    ba = inspect.signature(test_func).bind(
        0,
        [1, 1.5],
        2.1,
        3.1,
        4.0,
        4.33,
        4.66,
        p=5,
        q=[6, 6.5],
        r=7,
        s=[8, 8.5],
    )
    assert tfc.__call__(*ba.args, **ba.kwargs) == test_func.__call__(
        *ba.args, **ba.kwargs
    )

    # __delattr__
    assert hasattr(tfc, "attr_to_del") == hasattr(test_func, "attr_to_del")
    tfc.attr_to_del = "delete me"
    test_func.attr_to_del = "delete me"
    assert hasattr(tfc, "attr_to_del") == hasattr(test_func, "attr_to_del")
    assert tfc.attr_to_del == test_func.attr_to_del  # test equality
    tfc.__delattr__("attr_to_del")
    test_func.__delattr__("attr_to_del")
    assert hasattr(tfc, "attr_to_del") == hasattr(test_func, "attr_to_del")

    # __setattr__
    assert hasattr(tfc, "attr_to_del") == hasattr(test_func, "attr_to_del")
    tfc.__setattr__("attr_to_del", "delete me")
    test_func.__setattr__("attr_to_del", "delete me")
    assert hasattr(tfc, "attr_to_del") == hasattr(test_func, "attr_to_del")
    assert tfc.attr_to_del == test_func.attr_to_del  # and be equal
    del tfc.attr_to_del, test_func.attr_to_del
    assert hasattr(tfc, "attr_to_del") == hasattr(test_func, "attr_to_del")

    # __dir__
    assert set(tfc.__dir__()) == set(test_func.__dir__())

    # __getattribute__
    assert set(tfc.__getattribute__("__dir__")()) == set(
        test_func.__getattribute__("__dir__")()
    )

    # __eq__, __ge__, __gt__, '__le__', '__lt__', '__ne__'
    for attr in ("__eq__", "__ge__", "__gt__", "__le__", "__lt__", "__ne__"):
        assert tfc.__getattribute__(attr)(tfc) == test_func.__getattribute__(
            attr
        )(test_func)
        assert tfc.__getattribute__(attr)(
            test_func
        ) == test_func.__getattribute__(attr)(tfc)

    # __format__
    # TODO

    # __get__
    # TODO

    # __hash__
    # TODO

    # __init__
    # TODO

    # __reduce__, __reduce_ex__ TypeError: can't pickle function objects

    # __repr__
    # TODO, right now they are the same. Problem?

    # __sizeof__
    assert tfc.__sizeof__() == test_func.__sizeof__()

    # __str__
    assert tfc.__str__() != test_func.__str__()
    assert tfc.__str__().split(" ")[:-1] == test_func.__str__().split(" ")[:-1]

    # ------------------------------------
    # test calling

    # TODO

    return


# /def


# ##############################################################################
# # update_wrapper


# def test_update_wrapper_defaults():

#     # ----------------------------------------------
#     # basic decorator

#     def decorator(function):
#         def wrapper(*args, **kwargs):
#             return function(*args, **kwargs)

#         return wrapper

#     # /def

#     for name in _test_functools_util.__all__:
#         func = getattr(_test_functools_util, name)
#         f_sig = inspect.signature(func)

#         dec_func = functools.update_wrapper(decorator(func), func)
#         df_sig = inspect.signature(dec_func)

#         # assigned
#         uwsig = inspect.signature(functools.update_wrapper)
#         assigned = uwsig.parameters["assigned"].default
#         for attr in assigned:
#             assert getattr(dec_func, attr) == getattr(func, attr)

#         # # updated  # doesn't work b/c stuff added to __dict__ after
#         # updated = uwsig.parameters["updated"].default
#         # for attr in updated:
#         #     assert getattr(dec_func, attr) == getattr(func, attr)

#         assert not hasattr(func, "__signature__")
#         assert hasattr(dec_func, "__signature__")
#         assert dec_func.__signature__ == df_sig

#         # signature
#         for attr in functools.SIGNATURE_ASSIGNMENTS:
#             assert getattr(dec_func, attr) == getattr(func, attr)

#         assert df_sig == f_sig

#         # wrapped
#         assert hasattr(dec_func, "__wrapped__")
#         assert dec_func.__wrapped__ == func

#         # TODO more tests

#     # /for

#     # ----------------------------------------------
#     # decorator with kwargs

#     def decorator(function):
#         def wrapper(*args, kw1="test", **kwargs):
#             return function(*args, **kwargs)

#         return wrapper

#     # /def


#     for name in _test_functools_util.__all__:
#         func = getattr(_test_functools_util, name)

#         f_sig = inspect.signature(func)

#         dec_func = functools.update_wrapper(decorator(func), func)
#         df_sig = inspect.signature(dec_func)

#         # assigned
#         uwsig = inspect.signature(functools.update_wrapper)
#         assigned = uwsig.parameters["assigned"].default
#         for attr in assigned:
#             assert getattr(dec_func, attr) == getattr(func, attr)

#         # # updated  # doesn't work b/c stuff added to __dict__ after
#         # updated = uwsig.parameters["updated"].default
#         # for attr in updated:
#         #     assert getattr(dec_func, attr) == getattr(func, attr)

#         assert not hasattr(func, "__signature__")
#         assert hasattr(dec_func, "__signature__")
#         assert dec_func.__signature__ == df_sig

#         # signature
#         for attr in functools.SIGNATURE_ASSIGNMENTS:
#             dfa = {k: v for k, v in getattr(dec_func, attr).items() if k != "kw1"}
#             assert dfa == (getattr(func, attr) or {})

#         # same signature, except for 'kw1'
#         indx = list(df_sig.parameters.keys()).index("kw1")
#         sig = list(df_sig.parameters.values())
#         del sig[indx]
#         assert sig == list(f_sig.parameters.values())

#         # signature adds 'kw1' after *args
#         indx = list(df_sig.parameters.keys()).index("kw1")
#         list(df_sig.parameters.values())[indx - 1].kind == inspect._VAR_POSITIONAL

#         # wrapped
#         assert hasattr(dec_func, "__wrapped__")
#         assert dec_func.__wrapped__ == func

#         # TODO more tests

#     # /for

# # ----------------------------------------------
# # decorator with args


# def decorator(function):
#     def wrapper(x, *args, **kwargs):
#         return function(*args, **kwargs)

#     return wrapper


# # /def

# # TODO

# # ----------------------------------------------

# return


# # /def


# # -----------------------------------------------------------------------------


# @pytest.mark.skip(reason="TODO")
# def test_update_wrapper_signature_true():
#     """Test the case when `signature`=True."""
#     return


# # /def


# @pytest.mark.skip(reason="TODO")
# def test_update_wrapper_signature_false():
#     """Test the case when `signature`=False."""
#     return


# # /def


# @pytest.mark.skip(reason="TODO")
# def test_update_wrapper_signature_None():
#     """Test the case when `signature`=None."""
#     return


# # /def


# @pytest.mark.skip(reason="TODO")
# def test_update_wrapper_signature_Signature():
#     """Test the case when `signature`is an inspect.Signature object."""
#     return


# # /def


# @pytest.mark.skip(reason="TODO")
# def test_update_wrapper_signature_FullerSignature():
#     """Test the case when `signature`is an FullerSignature object."""
#     return


# # /def


# @pytest.mark.skip(reason="TODO")
# def test_update_wrapper_signature_notSignature():
#     """Test the case when `signature`is not a Signature object.
#     This should raise an error.

#     """
#     return


# # /def


# ###############################################################################
# # wraps


# ###############################################################################
# # END<|MERGE_RESOLUTION|>--- conflicted
+++ resolved
@@ -19,19 +19,6 @@
 ###############################################################################
 # IMPORTS
 
-<<<<<<< HEAD
-# BUILT-IN
-
-import inspect
-
-
-# THIRD PARTY
-
-import pytest
-
-
-=======
->>>>>>> 9c776a6e
 # PROJECT-SPECIFIC
 
 from .. import functools, inspect
